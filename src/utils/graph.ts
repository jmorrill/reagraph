--- conflicted
+++ resolved
@@ -77,13 +77,8 @@
     defaultSize: defaultNodeSize
   });
 
-<<<<<<< HEAD
-  const nodeCount = graph.nodes.length;
+  const nodeCount = graph.nodes().length;
   const checkVisibility = calcLabelVisibility({ nodeCount, labelType });
-=======
-  const nodeCount = graph.nodes().length;
-  const checkVisibility = calcLabelVisibility(nodeCount, labelType);
->>>>>>> 67fd19c4
 
   graph.forEachNode((id, node) => {
     const position = layout.getNodePosition(id);
