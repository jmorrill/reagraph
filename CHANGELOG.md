--- conflicted
+++ resolved
@@ -1,7 +1,3 @@
-<<<<<<< HEAD
-# 4.17.1 - 5/8/24
-- [chore] upgrade reakeys
-=======
 # 4.17.3 - 5/02/24
 - [feature] add new parameters to Ring #239
  
@@ -12,7 +8,6 @@
 
 # 4.17.1 - 4/25/24
 - [fix] Remove active state from selection property #233
->>>>>>> 21cff4ad
 
 # 4.17.0 - 4/23/24
 - [feature] decouple Ring from Node and move to sphere.
